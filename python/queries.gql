--- conflicted
+++ resolved
@@ -97,7 +97,7 @@
   key
 }
 
-<<<<<<< HEAD
+
 fragment CollectionDocumentReference on CollectionDocument {
   id
   key
@@ -108,8 +108,7 @@
   }
 }
 
-=======
->>>>>>> 54099cf7
+
 fragment CollectionNotFound on CollectionNotFound {
   id
 }
@@ -128,8 +127,8 @@
       ...CollectionNotFound
     }
   }
-<<<<<<< HEAD
 }
+
 
 mutation CollectionDocument($organizationID: ID!, $key: ID!, $docKey: ID!) {
   collectionCreate(organizationID: $organizationID, key: $key) {
@@ -184,6 +183,3 @@
     }
     }
   }
-=======
-}
->>>>>>> 54099cf7
